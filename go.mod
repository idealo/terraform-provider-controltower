module github.com/idealo/terraform-provider-controltower

go 1.23.7

toolchain go1.24.5

require (
	github.com/aws/aws-sdk-go-v2 v1.37.1
	github.com/aws/aws-sdk-go-v2/config v1.30.2
	github.com/aws/aws-sdk-go-v2/credentials v1.18.2
	github.com/aws/aws-sdk-go-v2/service/identitystore v1.29.1
	github.com/aws/aws-sdk-go-v2/service/organizations v1.40.1
	github.com/aws/aws-sdk-go-v2/service/servicecatalog v1.35.1
	github.com/aws/aws-sdk-go-v2/service/ssoadmin v1.32.1
	github.com/aws/smithy-go v1.22.5
	github.com/hashicorp/terraform-plugin-docs v0.22.0
	github.com/hashicorp/terraform-plugin-sdk/v2 v2.37.0
	github.com/stretchr/testify v1.8.3
)

require (
	github.com/BurntSushi/toml v1.2.1 // indirect
	github.com/Kunde21/markdownfmt/v3 v3.1.0 // indirect
	github.com/Masterminds/goutils v1.1.1 // indirect
	github.com/Masterminds/semver/v3 v3.2.0 // indirect
	github.com/Masterminds/sprig/v3 v3.2.3 // indirect
	github.com/ProtonMail/go-crypto v1.1.6 // indirect
	github.com/agext/levenshtein v1.2.2 // indirect
	github.com/apparentlymart/go-textseg/v15 v15.0.0 // indirect
	github.com/armon/go-radix v1.0.0 // indirect
	github.com/aws/aws-sdk-go-v2/feature/ec2/imds v1.18.1 // indirect
	github.com/aws/aws-sdk-go-v2/internal/configsources v1.4.1 // indirect
	github.com/aws/aws-sdk-go-v2/internal/endpoints/v2 v2.7.1 // indirect
	github.com/aws/aws-sdk-go-v2/internal/ini v1.8.3 // indirect
	github.com/aws/aws-sdk-go-v2/service/internal/accept-encoding v1.13.0 // indirect
	github.com/aws/aws-sdk-go-v2/service/internal/presigned-url v1.13.1 // indirect
	github.com/aws/aws-sdk-go-v2/service/sso v1.26.1 // indirect
	github.com/aws/aws-sdk-go-v2/service/ssooidc v1.31.1 // indirect
	github.com/aws/aws-sdk-go-v2/service/sts v1.35.1 // indirect
	github.com/bgentry/speakeasy v0.1.0 // indirect
	github.com/bmatcuk/doublestar/v4 v4.8.1 // indirect
<<<<<<< HEAD
	github.com/cloudflare/circl v1.6.0 // indirect
	github.com/davecgh/go-spew v1.1.1 // indirect
=======
	github.com/cloudflare/circl v1.6.1 // indirect
>>>>>>> 8b503372
	github.com/fatih/color v1.16.0 // indirect
	github.com/golang/protobuf v1.5.4 // indirect
	github.com/google/go-cmp v0.7.0 // indirect
	github.com/google/uuid v1.6.0 // indirect
	github.com/hashicorp/cli v1.1.7 // indirect
	github.com/hashicorp/errwrap v1.1.0 // indirect
	github.com/hashicorp/go-checkpoint v0.5.0 // indirect
	github.com/hashicorp/go-cleanhttp v0.5.2 // indirect
	github.com/hashicorp/go-cty v1.5.0 // indirect
	github.com/hashicorp/go-hclog v1.6.3 // indirect
	github.com/hashicorp/go-multierror v1.1.1 // indirect
	github.com/hashicorp/go-plugin v1.6.3 // indirect
	github.com/hashicorp/go-retryablehttp v0.7.7 // indirect
	github.com/hashicorp/go-uuid v1.0.3 // indirect
	github.com/hashicorp/go-version v1.7.0 // indirect
	github.com/hashicorp/hc-install v0.9.2 // indirect
	github.com/hashicorp/hcl/v2 v2.23.0 // indirect
	github.com/hashicorp/logutils v1.0.0 // indirect
	github.com/hashicorp/terraform-exec v0.23.0 // indirect
	github.com/hashicorp/terraform-json v0.25.0 // indirect
	github.com/hashicorp/terraform-plugin-go v0.27.0 // indirect
	github.com/hashicorp/terraform-plugin-log v0.9.0 // indirect
	github.com/hashicorp/terraform-registry-address v0.2.5 // indirect
	github.com/hashicorp/terraform-svchost v0.1.1 // indirect
	github.com/hashicorp/yamux v0.1.1 // indirect
	github.com/huandu/xstrings v1.3.3 // indirect
	github.com/imdario/mergo v0.3.15 // indirect
	github.com/mattn/go-colorable v0.1.14 // indirect
	github.com/mattn/go-isatty v0.0.20 // indirect
	github.com/mattn/go-runewidth v0.0.9 // indirect
	github.com/mitchellh/copystructure v1.2.0 // indirect
	github.com/mitchellh/go-testing-interface v1.14.1 // indirect
	github.com/mitchellh/go-wordwrap v1.0.0 // indirect
	github.com/mitchellh/mapstructure v1.5.0 // indirect
	github.com/mitchellh/reflectwalk v1.0.2 // indirect
	github.com/oklog/run v1.0.0 // indirect
	github.com/pmezard/go-difflib v1.0.0 // indirect
	github.com/posener/complete v1.2.3 // indirect
	github.com/shopspring/decimal v1.3.1 // indirect
	github.com/spf13/cast v1.5.0 // indirect
	github.com/vmihailenco/msgpack v4.0.4+incompatible // indirect
	github.com/vmihailenco/msgpack/v5 v5.4.1 // indirect
	github.com/vmihailenco/tagparser/v2 v2.0.0 // indirect
	github.com/yuin/goldmark v1.7.7 // indirect
	github.com/yuin/goldmark-meta v1.1.0 // indirect
	github.com/zclconf/go-cty v1.16.3 // indirect
	go.abhg.dev/goldmark/frontmatter v0.2.0 // indirect
	golang.org/x/crypto v0.38.0 // indirect
	golang.org/x/exp v0.0.0-20230626212559-97b1e661b5df // indirect
	golang.org/x/mod v0.25.0 // indirect
	golang.org/x/net v0.40.0 // indirect
	golang.org/x/sync v0.15.0 // indirect
	golang.org/x/sys v0.33.0 // indirect
	golang.org/x/text v0.26.0 // indirect
	golang.org/x/tools v0.33.0 // indirect
	google.golang.org/appengine v1.6.8 // indirect
	google.golang.org/genproto/googleapis/rpc v0.0.0-20250218202821-56aae31c358a // indirect
	google.golang.org/grpc v1.72.1 // indirect
	google.golang.org/protobuf v1.36.6 // indirect
	gopkg.in/yaml.v2 v2.3.0 // indirect
	gopkg.in/yaml.v3 v3.0.1 // indirect
)<|MERGE_RESOLUTION|>--- conflicted
+++ resolved
@@ -39,12 +39,8 @@
 	github.com/aws/aws-sdk-go-v2/service/sts v1.35.1 // indirect
 	github.com/bgentry/speakeasy v0.1.0 // indirect
 	github.com/bmatcuk/doublestar/v4 v4.8.1 // indirect
-<<<<<<< HEAD
-	github.com/cloudflare/circl v1.6.0 // indirect
 	github.com/davecgh/go-spew v1.1.1 // indirect
-=======
 	github.com/cloudflare/circl v1.6.1 // indirect
->>>>>>> 8b503372
 	github.com/fatih/color v1.16.0 // indirect
 	github.com/golang/protobuf v1.5.4 // indirect
 	github.com/google/go-cmp v0.7.0 // indirect
